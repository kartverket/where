--- conflicted
+++ resolved
@@ -211,16 +211,11 @@
         log.warn(f"Unknown source {s}. Observations with this source is discarded")
     dset.subset(np.logical_not(bad_source_idx))
     
-    # ## Test orbit with satellite G10 
-<<<<<<< HEAD
+    # ## Test orbit with satellite G10
     # TODO: what about site_pos.other when the session is a mix of quasars and satellites?
     
     # TODO: use dset.time to set days_before and days_after?
     orbit = apriori.get("basic_orbit", rundate=rundate, days_before=0, days_after=1)
-=======
-    # TODO: use dset.time to set days_before and days_after?
-    orbit = apriori.get("simple_orbit", rundate=rundate, days_before=0, days_after=1)
->>>>>>> 636a984a
     sat = "G10"
     pos = orbit[sat]["pos"](dset.time)
     vel = orbit[sat]["vel"](dset.time)
