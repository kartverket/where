"""Calculate the VLBI geometric delay for near field targets

Description:
------------

Calculate the geometric delay using a near field model as described in :cite:`jaron2019` and :cite:`deuv2012`.

The model derived in `jaron2019` is intended for Earth satellites and uses a linear approximation for short 
term station and satellite motion. This approximation allows for a analytical solution and the equations are 
expressed in the GCRS. The gravitational effect of celestial bodies on the delay is described in `deuv2012`.

"""

# External library imports
import numpy as np

# Midgard imports
from midgard.dev import plugins
from midgard.math.constant import constant

# Where imports
from where import apriori
from where.data.position import PosVel
from where.data.time import TimeDelta
<<<<<<< HEAD
from where.lib import log

GAMMA = 1 # PPN parameter. Equal to 1 in general relativity
=======


>>>>>>> 636a984aee8604ec0a8613cc480a4158fc774034


@plugins.register
def vlbi_near_field_delay(dset):
    r"""Calculate the theoretical delay dependent on the baseline
<<<<<<< HEAD

=======
<<<<<<< HEAD
=======

    TODOTODOTODOTODO :
    --------------------------------------
    The implementation is described in IERS Conventions :cite:`iers2010`, section 11.1, in particular equation
    (11.9). We do not take the gravitational delay into account here (see
    :mod:`where.models.delay.vlbi_gravitational_delay`), and multiply by :math:`c` to get the correction in
    meters. Thus, we implement the following equation:

    .. math::
       \mathrm{correction} = \frac{- \hat K \cdot \vec b \bigl[ 1 - \frac{(1 + \gamma) U}{c^2}
                             - \frac{| \vec V_\oplus |^2}{2 c^2} - \frac{\vec V_\oplus \cdot \vec w_2}{c^2} \bigr]
                             - \frac{\vec V_\oplus \cdot \vec b}{c} \bigl[ 1
                             + \frac{\hat K \cdot \vec V_\oplus}{2 c} \bigr]}{1
                             + \frac{\hat K \cdot (\vec V_\oplus + \vec w_2)}{c}}

    with

    * :math:`\hat K` -- the unit vector from the barycenter to the source in the absence of gravitational or
      aberrational bending,

    * :math:`\vec b` -- the GCRS baseline vector at the time :math:`t_1` of arrival, :math:`\vec x_2(t_1) - \vec
      x_1(t_1)`,

    * :math:`\gamma` -- the parameterized post-Newtonian (PPN) gamma, equal to 1 in general relativity theory,

    * :math:`U` -- the gravitational potential at the geocenter, neglecting the effects of the Earth's mass. At the
      picosecond level, only the solar potential need be in included in :math:`U` so that :math:`U = G M_\odot / | \vec
      R_{\oplus_\odot} |` where :math:`\vec R_{\oplus_\odot}` is the vector from the Sun to the geocenter,

    * :math:`\vec V_\oplus` -- the barycentric velocity of the geocenter,

    * :math:`\vec w_2` -- the geocentric velocity of station 2.

    Each term in the correction is calculated in separate functions. and stored in the Dataset in a table called
    ``vlbi_vacuum_delay``.
>>>>>>> 636a984aee8604ec0a8613cc480a4158fc774034
>>>>>>> 8f6606a8
    -------------------------------------------------------

    Args:
        dset:     A Dataset containing model data.

    Returns:
        Numpy array: Near field delay for each observation

    """
    orbit = apriori.get("basic_orbit", rundate=dset.analysis["rundate"], days_before=0, days_after=1)
    eph = apriori.get("ephemerides", time=dset.time)
    bodies = [
        "mercury",
        "venus",
        "earth",
        "moon",
        "mars",
        "jupiter",
        "saturn",
        "uranus",
        "neptune",
        "pluto",
        "sun",
    ]
    bodies = ["sun", "earth"] # Test only earth
    GM = {}
    # Get GM for the celestial bodies
    for body in bodies:
        try:
            GM_name = "GM" if body == "earth" else f"GM_{body}"
            GM[body] = constant.get(GM_name, source=eph.ephemerides)
        except KeyError:
            log.warn(
                f"The GM value of {body} is not defined for {eph.ephemerides}. "
                f"Correction set to zero."
            )
            continue
    # The sun is treated individually in the following equations so remove it from the list of bodies
    bodies.remove("sun")
    # The gravitational potential at the geocenter, neglecting the effects of the Earth’s mass.
    # At the picosecond level, only the solar potential is needed (IERS Conventions chapter 11)
    U = constant.GM_sun / np.linalg.norm(eph.pos_gcrs("sun"), axis=1)
    
    # TODO
    # idx_sat = True when observation is to a satellite

    delay = np.zeros(dset.num_obs)
    
    # Apriori values given at epoch t1 (time of arrival for signal at station 1)
    t1 = dset.time.tcg
    x1_t1 = dset.site_pos_1.gcrs.pos # station_1 at epoch t1
    x2_t1 = dset.site_pos_2.gcrs.pos # station_2 at epoch t1
    x0_t1 = dset.sat_pos.gcrs.pos # satellite position at epoch t1
    v0_t1 = dset.sat_pos.gcrs.vel.val # satellite velocity at at epoch t1
    v2_t1 = dset.site_pos_2.gcrs.vel.val # station_2 velocity at epoch t1
    
    # First approximation to light travel time
    delta1 = (x1_t1 - x0_t1).length / constant.c # eq. 4 # seconds
    delta2 = (x2_t1 - x0_t1).length / constant.c # eq. 4 # seconds
    
    # Convert to TimeDelta objects
    delta1 = TimeDelta(delta1, fmt="seconds", scale="tcg")
    delta2 = TimeDelta(delta2, fmt="seconds", scale="tcg")
    
    t0_tilde = t1 - delta1 # approximation to t0 (time of emission of signal from satellite)
    tau_tilde = delta2 - delta1 # eq. 7
    t2_tilde = t1 + tau_tilde # approximation to t2 (time of arrival for signal at station 2)
 
    # TODO "loop over satellites in session
    sat_pos = orbit["G10"]["pos"](t0_tilde)
    sat_vel = orbit["G10"]["vel"](t0_tilde)
    sat_posvel = PosVel(np.concatenate((sat_pos, sat_vel), axis=1), system="trs", time=t0_tilde)
    
    # Satellite position and velocity at t0
    x0_t0_tilde = sat_posvel.gcrs.pos.val
    v0_t0_tilde = sat_posvel.gcrs.vel.val
    
    # Linearized satellite position at t1
    dt_10 = (t1 - t0_tilde).seconds[:, None]
    x0_bar_t1 = v0_t0_tilde * dt_10 + x0_t0_tilde # eq. 5
    
    gamma0_2 = np.sqrt(1 - (v0_t1[:, None, :] @ v0_t1[:, :, None])[:, 0, 0] / constant.c**2) # eq. 15
    x01 = x0_bar_t1 - x1_t1.val # eq. 16


    # Compute t_g01: Relativistic effects on delay from satellite to station 1
    # Based on Deuv, et al (2012) eq. 14, 16, 17
    # Equations are in BCRS. Ephemerides use TDB.
    # Ref. IERS 2010 conventions eq. 11.6 used for grav delay in consensus model
    # Transformation between BCRS and GRCS is approximated by X_bcrs = X_earth + X_gcrs
    R0_T0_orig = eph.pos_bcrs("earth", time=t0_tilde) + x0_t0_tilde # satellite position at t0 in BCRS
    # Eq. 11.18 IERS2010 conventions
    V_earth = eph.vel_bcrs("earth", time=t0_tilde)
    R0_T0 = eph.pos_bcrs("earth") + x0_t0_tilde * (1 - U[:, None]/constant.c ** 2) - 0.5 * ((V_earth[:, None, :] @ x0_t0_tilde[:, :, None])/constant.c **2  @ V_earth[:, None, :])[:,0, :]
    R0_T0 = x0_t0_tilde * (1 - U[:, None]/constant.c ** 2) - 0.5 * ((V_earth[:, None, :] @ x0_t0_tilde[:, :, None])/constant.c **2  @ V_earth[:, None, :])[:,0, :]
    RS_T0 = eph.pos_bcrs("sun", time=t0_tilde) # sun pos at t0 in BCRS
    RS_T0 = eph.pos_gcrs("sun", time=t0_tilde) # sun pos at t0 in GCRS
    R1_T1 = eph.pos_bcrs("earth") + dset.site_pos_1.gcrs.pos.val # station_1 pos at t1 in BCRS
    R1_T1 = dset.site_pos_1.gcrs.pos.val # station_1 pos at t1 in GCRS
    RS_T1 = eph.pos_bcrs("sun") # sun pos at t1 in BCRS
    RS_T1 = eph.pos_gcrs("sun") # sun pos at t1 in GCRS
    R0_S = R0_T0 - RS_T0 # eq. 16, i=0, alpha = S
    R1_S = R1_T1 - RS_T1 # eq. 16, i=1, alpha = S
    R01_S = R1_S - R0_S # eq. 17, alpha = S

    norm_R0_S = np.linalg.norm(R0_S, axis=1)
    norm_R1_S = np.linalg.norm(R1_S, axis=1)
    norm_R01_S = np.linalg.norm(R01_S, axis=1)

    # eq. 14 (first part)
    sun_factor = (1 + GAMMA) * GM["sun"]/constant.c ** 2
    delay_sun = sun_factor/constant.c * \
        np.log((norm_R0_S + norm_R1_S + norm_R01_S + sun_factor)/(norm_R0_S + norm_R1_S - norm_R01_S + sun_factor)) 

    _save_detail_to_dataset(dset, "vlbi_nf_grav_sun_1", delay_sun * constant.c, dset.add_float, unit="meter")

    delay_bodies = 0
    for body in bodies:
        RB_T0 = eph.pos_bcrs(body, time=t0_tilde) # body pos at t0 in BCRS
        RB_T0 = eph.pos_gcrs(body, time=t0_tilde) # body pos at t0 in GCRS
        RB_T1 = eph.pos_bcrs(body) # body pos at t1 in BCRS
        RB_T1 = eph.pos_gcrs(body) # body pos at t1 in GCRS
        R0_B = R0_T0 - RB_T0 # eq. 16, i=0, alpha = B
        R1_B = R1_T1 - RB_T1 # eq. 16, i=1, alpha = B
        R01_B = R1_B - R0_B # eq. 17, aplha = B

        norm_R0_B = np.linalg.norm(R0_B, axis=1)
        norm_R1_B = np.linalg.norm(R1_B, axis=1)
        norm_R01_B = np.linalg.norm(R01_B, axis=1)

        # eq. 14 (last part)
        factor_body = (1 + GAMMA) * GM[body]/constant.c ** 3
        delay_body = factor_body * \
            np.log((norm_R0_B + norm_R1_B + norm_R01_B)/(norm_R0_B + norm_R1_B - norm_R01_B))
        delay_bodies += delay_body
        
        _save_detail_to_dataset(dset, f"vlbi_nf_grav_{body}_1", delay_body * constant.c, dset.add_float, unit="meter")
        import IPython; IPython.embed()
    #t_g01_TDB = np.zeros(dset.num_obs) 
    t_g01_TDB = delay_sun + delay_bodies # eq. 14 in deuv2012
    # According to Kaplan 2005: "TDB advance, on average, at the same rate as TT". 
    # -> Assume delay in TDB is the same as the delay in TT for this purpose
    # Convert from TT to TCG since the Jaron, et. al (2017) equations work with this
    t_g01 = t_g01_TDB / (1 - constant.L_G)
    
    # Save TT(=TDB) value to dset
    _save_detail_to_dataset(dset, "vlbi_nf_grav_1", t_g01_TDB * constant.c, dset.add_float, unit="meter")

    #import IPython; IPython.embed()
    
    x_dot_v_1 = (x01[:, None, :] @ v0_t1[:, :, None])[:, 0, 0] / constant.c ** 2 # Intermediate variable
    x01_dot_x01 = (x01[:, None, :] @ x01[:, :, None])[:, 0, 0] # Intermediate variable
    # Time of emmison of the signal relative to t1
    delta_t0 = gamma0_2 * (x_dot_v_1 - t_g01) - \
        np.sqrt(gamma0_2 ** 2 * (x_dot_v_1 - t_g01) ** 2 + gamma0_2 * (x01_dot_x01 / constant.c ** 2 - t_g01 ** 2))
    
    
    # Assume station_2 has no motion beweteen t1 and t2 in a terrestrial reference system
    site_pos_2_t2 = PosVel(dset.site_pos_2.val, system="trs", time=t2_tilde)
    # GCRS posiion at t2
    x2_t2_tilde = site_pos_2_t2.gcrs.pos.val 
    v2_t2_tilde = site_pos_2_t2.gcrs.vel.val
    
    # Linearized station_2 position at t1
    dt_12 = (t1 - t2_tilde).seconds[:, None]
    x2_bar_t1 = v2_t2_tilde * dt_12 + x2_t2_tilde # eq.8
    
    gamma2_2 = np.sqrt(1 - (v2_t1[:, None, :] @ v2_t1[:, :, None])[:, 0, 0] / constant.c**2) # eq. 18 
    x02 = x0_bar_t1 - x2_bar_t1 + (v0_t1 - v2_t1) * delta_t0[:, None] # eq. 19
    
    # Compute t_g02: Relativistic effects on delay from satellite to station 2
    # Based on Deuv, et al (2012) eq. 14, 16, 17
    # Equations are in BCRS. Ephemerides use TDB.  

    P_earth_t2 = eph.pos_bcrs 
    # Ref. IERS 2010 conventions eq. 11.6 used for grav delay in consensus model
    # Transformation between BCRS and GRCS is approximated by X_bcrs = X_earth + X_gcrs
    R2_T2 = eph.pos_bcrs("earth", time=t2_tilde) + x2_t2_tilde # station_2 pos at t2 in BCRS
    R2_T2 = x2_t2_tilde # station_2 pos at t2 in GCRS
    RS_T2 = eph.pos_bcrs("sun", time=t2_tilde) # sun pos at t2 in BCRS
    RS_T2 = eph.pos_gcrs("sun", time=t2_tilde) # sun pos at t2 in GCRS
    R2_S = R2_T2 - RS_T2 # eq. 16, i=2, alpha = S
    R02_S = R2_S - R0_S # eq. 17, alpha = S

    norm_R2_S = np.linalg.norm(R2_S, axis=1)
    norm_R02_S = np.linalg.norm(R02_S, axis=1)

    # eq. 14 (first part)
    sun_factor = (1 + GAMMA) * GM["sun"]/constant.c ** 2
    delay_sun = sun_factor/constant.c * \
        np.log((norm_R0_S + norm_R2_S + norm_R02_S + sun_factor)/(norm_R0_S + norm_R2_S - norm_R02_S + sun_factor)) 

    _save_detail_to_dataset(dset, "vlbi_nf_grav_sun_2", delay_sun * constant.c, dset.add_float, unit="meter")

    delay_bodies = 0
    for body in bodies:
        RB_T0 = eph.pos_bcrs(body, time=t0_tilde) # body pos at t0 in BCRS
        RB_T0 = eph.pos_gcrs(body, time=t0_tilde) # body pos at t0 in GCRS
        RB_T2 = eph.pos_bcrs(body, time=t2_tilde) # body pos at t2 in BCRS
        RB_T2 = eph.pos_gcrs(body, time=t2_tilde) # body pos at t2 in GCRS
        R0_B = R0_T0 - RB_T0 # eq. 16, i=0, alpha = B
        R2_B = R2_T2 - RB_T2 # eq. 16, i=2, alpha = B
        R02_B = R2_B - R0_B # eq. 17, aplha = B

        norm_R0_B = np.linalg.norm(R0_B, axis=1)
        norm_R2_B = np.linalg.norm(R2_B, axis=1)
        norm_R02_B = np.linalg.norm(R02_B, axis=1)

        # eq. 14 (last part)
        factor_body = (1 + GAMMA) * GM[body]/constant.c ** 3
        delay_body = factor_body * \
            np.log((norm_R0_B + norm_R2_B + norm_R02_B)/(norm_R0_B + norm_R2_B - norm_R02_B))
        delay_bodies += delay_body 
        
        _save_detail_to_dataset(dset, f"vlbi_nf_grav_{body}_2", delay_body * constant.c, dset.add_float, unit="meter")

    #t_g02_TDB = np.zeros(dset.num_obs) 
    t_g02_TDB = delay_sun + delay_bodies # eq. 14 in deuv2012
    # According to Kaplan 2005: "TDB advance, on average, at the same rate as TT". 
    # -> Assume delay in TDB is the same as the delay in TT for this purpose
    # Convert from TT to TCG since the Jaron, et. al (2017) equations work with this
    t_g02 = t_g02_TDB / (1 - constant.L_G)
    
    # Save TT(=TDB) value to dset  
    _save_detail_to_dataset(dset, "vlbi_nf_grav_2", t_g02_TDB * constant.c, dset.add_float, unit="meter")
    
    # eq. 17 in jaron2017
    x_dot_v_2 = (x02[:, None, :] @ v2_t1[:, :, None])[:, 0, 0] / constant.c ** 2 # Intermediate variable
    x02_dot_x02 = (x02[:, None, :] @ x02[:, :, None])[:, 0, 0] # Intermediate variable
    # Time of reception of the signal relative to t1
    delta_t2 = - gamma2_2 * (x_dot_v_2 - t_g02) + \
        np.sqrt(gamma2_2 ** 2 * (x_dot_v_2 - t_g02) ** 2 + gamma2_2 * (x02_dot_x02 / constant.c ** 2 - t_g02 ** 2))
    
    # Convert from TCG to TT
    delay = (delta_t2 + delta_t0) * (1 - constant.L_G) # eq. 10

    
    ## For debugging. See if satellite is above horizon for both stations
    s1 = dset.site_pos_1.copy()
    s1.other = dset.sat_pos
    s2 = dset.site_pos_2.copy()
    s2.other = dset.sat_pos
    sat_visible = (s1.elevation > 0) & (s2.elevation > 0)
    
    _save_detail_to_dataset(dset, "sat_visible", sat_visible, dset.add_bool)

    import IPython; IPython.embed()

    return delay * constant.c # Convert to meter

def _save_detail_to_dataset(dset, field, value, func, **kwargs):
    if field in dset.fields:
        dset[field][:] = value
    else:
        func(field, value, write_level="detail", **kwargs)
    return delay * constant.c
<|MERGE_RESOLUTION|>--- conflicted
+++ resolved
@@ -22,61 +22,15 @@
 from where import apriori
 from where.data.position import PosVel
 from where.data.time import TimeDelta
-<<<<<<< HEAD
 from where.lib import log
 
 GAMMA = 1 # PPN parameter. Equal to 1 in general relativity
-=======
-
-
->>>>>>> 636a984aee8604ec0a8613cc480a4158fc774034
 
 
 @plugins.register
 def vlbi_near_field_delay(dset):
     r"""Calculate the theoretical delay dependent on the baseline
-<<<<<<< HEAD
-
-=======
-<<<<<<< HEAD
-=======
-
-    TODOTODOTODOTODO :
-    --------------------------------------
-    The implementation is described in IERS Conventions :cite:`iers2010`, section 11.1, in particular equation
-    (11.9). We do not take the gravitational delay into account here (see
-    :mod:`where.models.delay.vlbi_gravitational_delay`), and multiply by :math:`c` to get the correction in
-    meters. Thus, we implement the following equation:
-
-    .. math::
-       \mathrm{correction} = \frac{- \hat K \cdot \vec b \bigl[ 1 - \frac{(1 + \gamma) U}{c^2}
-                             - \frac{| \vec V_\oplus |^2}{2 c^2} - \frac{\vec V_\oplus \cdot \vec w_2}{c^2} \bigr]
-                             - \frac{\vec V_\oplus \cdot \vec b}{c} \bigl[ 1
-                             + \frac{\hat K \cdot \vec V_\oplus}{2 c} \bigr]}{1
-                             + \frac{\hat K \cdot (\vec V_\oplus + \vec w_2)}{c}}
-
-    with
-
-    * :math:`\hat K` -- the unit vector from the barycenter to the source in the absence of gravitational or
-      aberrational bending,
-
-    * :math:`\vec b` -- the GCRS baseline vector at the time :math:`t_1` of arrival, :math:`\vec x_2(t_1) - \vec
-      x_1(t_1)`,
-
-    * :math:`\gamma` -- the parameterized post-Newtonian (PPN) gamma, equal to 1 in general relativity theory,
-
-    * :math:`U` -- the gravitational potential at the geocenter, neglecting the effects of the Earth's mass. At the
-      picosecond level, only the solar potential need be in included in :math:`U` so that :math:`U = G M_\odot / | \vec
-      R_{\oplus_\odot} |` where :math:`\vec R_{\oplus_\odot}` is the vector from the Sun to the geocenter,
-
-    * :math:`\vec V_\oplus` -- the barycentric velocity of the geocenter,
-
-    * :math:`\vec w_2` -- the geocentric velocity of station 2.
-
-    Each term in the correction is calculated in separate functions. and stored in the Dataset in a table called
-    ``vlbi_vacuum_delay``.
->>>>>>> 636a984aee8604ec0a8613cc480a4158fc774034
->>>>>>> 8f6606a8
+
     -------------------------------------------------------
 
     Args:
