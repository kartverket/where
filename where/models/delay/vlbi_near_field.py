--- conflicted
+++ resolved
@@ -268,11 +268,7 @@
         np.sqrt(gamma2_2 ** 2 * (x_dot_v_2 - t_g02) ** 2 + gamma2_2 * (x02_dot_x02 / constant.c ** 2 - t_g02 ** 2))
     
     # Convert from TCG to TT
-<<<<<<< HEAD
-    delay = (delta_t2 + delta_t0) * (1 - constant.L_G) # eq. 10 
-=======
     delay = (delta_t2 + delta_t0) * (1 - constant.L_G) # eq. 10
->>>>>>> cbcb102a
 
     
     ## For debugging. See if satellite is above horizon for both stations
