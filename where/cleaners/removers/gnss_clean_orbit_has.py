--- conflicted
+++ resolved
@@ -93,11 +93,7 @@
         gpssecs_by_sat.update({sat:(idx, gpssecs)})
 
     for i, (epoch, sat) in enumerate(zip(dset.time, dset.satellite)):
-<<<<<<< HEAD
 
-=======
-        
->>>>>>> 1b4ca7c9
         if obs_epoch_nearest_positive:
             
             idx = gpssecs_by_sat[sat][0]
@@ -105,14 +101,8 @@
     
             if np.all(diff < 0):
                 log.debug(f"No valid HAS message could be found for satellite {sat} and observation epoch {epoch.datetime.strftime('%Y-%d-%mT%H:%M:%S')} ")
-<<<<<<< HEAD
-                #log.debug(f"No valid HAS message could be found for satellite {sat} and observation epoch {epoch.datetime.strftime('%Y-%d-%mT%H:%M:%S')} "  # slow
-                #          f"(nearest receiver reception time of HAS message: {min(orbit.dset_edit.time.gps.datetime[idx]).strftime('%Y-%d-%mT%H:%M:%S')},"   # slow
-                #          f"{min(orbit.dset_edit.time.gps_ws.week[idx]):.0f}-{min(orbit.dset_edit.time.gps_ws.seconds[idx]):.0f})")  # old code
-=======
                 #          f"(nearest receiver reception time of HAS message: {min(orbit.dset_edit.time.gps.datetime[idx]).strftime('%Y-%d-%mT%H:%M:%S')},"    # slow. enable if needed for debugging.
                 #          f"{min(orbit.dset_edit.time.gps_ws.week[idx]):.0f}-{min(orbit.dset_edit.time.gps_ws.seconds[idx]):.0f})")    # slow. enable if needed for debugging.
->>>>>>> 1b4ca7c9
                 keep_idx[i] = False
             
     num_removed_obs = dset.num_obs - np.count_nonzero(keep_idx)
